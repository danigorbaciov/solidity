/*
	This file is part of solidity.

	solidity is free software: you can redistribute it and/or modify
	it under the terms of the GNU General Public License as published by
	the Free Software Foundation, either version 3 of the License, or
	(at your option) any later version.

	solidity is distributed in the hope that it will be useful,
	but WITHOUT ANY WARRANTY; without even the implied warranty of
	MERCHANTABILITY or FITNESS FOR A PARTICULAR PURPOSE.  See the
	GNU General Public License for more details.

	You should have received a copy of the GNU General Public License
	along with solidity.  If not, see <http://www.gnu.org/licenses/>.
*/
/**
 * Analyzer part of inline assembly.
 */

#include <libyul/AsmAnalysis.h>

#include <libyul/AsmData.h>
#include <libyul/AsmScopeFiller.h>
#include <libyul/AsmScope.h>
#include <libyul/AsmAnalysisInfo.h>
#include <libyul/Utilities.h>
#include <libyul/Exceptions.h>
#include <libyul/Object.h>

#include <liblangutil/ErrorReporter.h>

#include <boost/range/adaptor/reversed.hpp>
#include <boost/algorithm/string.hpp>

#include <memory>
#include <functional>
#include <utility>

using namespace std;
using namespace dev;
using namespace langutil;
using namespace yul;
using namespace dev;

namespace
{

set<string> const builtinTypes{"bool", "u8", "s8", "u32", "s32", "u64", "s64", "u128", "s128", "u256", "s256"};

}

bool AsmAnalyzer::analyze(Block const& _block)
{
	bool success = false;
	try
	{
		if (!(ScopeFiller(m_info, m_errorReporter))(_block))
			return false;

		success = (*this)(_block);
		if (!success)
			yulAssert(m_errorReporter.hasErrors(), "No success but no error.");
	}
	catch (FatalError const&)
	{
		// This FatalError con occur if the errorReporter has too many errors.
		yulAssert(!m_errorReporter.errors().empty(), "Fatal error detected, but no error is reported.");
	}
	return success && !m_errorReporter.hasErrors();
}

AsmAnalysisInfo AsmAnalyzer::analyzeStrictAssertCorrect(Dialect const& _dialect, Object const& _object)
{
	ErrorList errorList;
	langutil::ErrorReporter errors(errorList);
	AsmAnalysisInfo analysisInfo;
	bool success = yul::AsmAnalyzer(
		analysisInfo,
		errors,
		_dialect,
		{},
		_object.dataNames()
	).analyze(*_object.code);
	yulAssert(success && errorList.empty(), "Invalid assembly/yul code.");
	return analysisInfo;
}

<<<<<<< HEAD
=======
bool AsmAnalyzer::operator()(Label const& _label)
{
	yulAssert(!_label.name.empty(), "");
	checkLooseFeature(
		_label.location,
		"The use of labels is disallowed. Please use \"if\", \"switch\", \"for\" or function calls instead."
	);
	m_info.stackHeightInfo[&_label] = m_stackHeight;
	warnOnInstructions(dev::eth::Instruction::JUMPDEST, _label.location);
	return true;
}

>>>>>>> 306c7eb5
bool AsmAnalyzer::operator()(yul::Instruction const& _instruction)
{
	solAssert(false, "The use of non-functional instructions is disallowed. Please use functional notation instead.");
	auto const& info = instructionInfo(_instruction.instruction);
	m_stackHeight += info.ret - info.args;
	m_info.stackHeightInfo[&_instruction] = m_stackHeight;
	warnOnInstructions(_instruction.instruction, _instruction.location);
	return true;
}

bool AsmAnalyzer::operator()(Literal const& _literal)
{
	expectValidType(_literal.type.str(), _literal.location);
	++m_stackHeight;
	if (_literal.kind == LiteralKind::String && _literal.value.str().size() > 32)
	{
		m_errorReporter.typeError(
			_literal.location,
			"String literal too long (" + to_string(_literal.value.str().size()) + " > 32)"
		);
		return false;
	}
	else if (_literal.kind == LiteralKind::Number && bigint(_literal.value.str()) > u256(-1))
	{
		m_errorReporter.typeError(
			_literal.location,
			"Number literal too large (> 256 bits)"
		);
		return false;
	}
	else if (_literal.kind == LiteralKind::Boolean)
	{
		yulAssert(m_dialect.flavour == AsmFlavour::Yul, "");
		yulAssert(_literal.value == "true"_yulstring || _literal.value == "false"_yulstring, "");
	}
	m_info.stackHeightInfo[&_literal] = m_stackHeight;
	return true;
}

bool AsmAnalyzer::operator()(Identifier const& _identifier)
{
	yulAssert(!_identifier.name.empty(), "");
	size_t numErrorsBefore = m_errorReporter.errors().size();
	bool success = true;
	if (m_currentScope->lookup(_identifier.name, GenericVisitor{
		[&](Scope::Variable const& _var)
		{
			if (!m_activeVariables.count(&_var))
			{
				m_errorReporter.declarationError(
					_identifier.location,
					"Variable " + _identifier.name.str() + " used before it was declared."
				);
				success = false;
			}
			++m_stackHeight;
		},
		[&](Scope::Label const&)
		{
			++m_stackHeight;
		},
		[&](Scope::Function const&)
		{
			m_errorReporter.typeError(
				_identifier.location,
				"Function " + _identifier.name.str() + " used without being called."
			);
			success = false;
		}
	}))
	{
	}
	else
	{
		size_t stackSize(-1);
		if (m_resolver)
		{
			bool insideFunction = m_currentScope->insideFunction();
			stackSize = m_resolver(_identifier, yul::IdentifierContext::RValue, insideFunction);
		}
		if (stackSize == size_t(-1))
		{
			// Only add an error message if the callback did not do it.
			if (numErrorsBefore == m_errorReporter.errors().size())
				m_errorReporter.declarationError(_identifier.location, "Identifier not found.");
			success = false;
		}
		m_stackHeight += stackSize == size_t(-1) ? 1 : stackSize;
	}
	m_info.stackHeightInfo[&_identifier] = m_stackHeight;
	return success;
}

<<<<<<< HEAD
=======
bool AsmAnalyzer::operator()(FunctionalInstruction const& _instr)
{
	yulAssert(m_dialect.flavour != AsmFlavour::Yul, "");
	bool success = true;
	for (auto const& arg: _instr.arguments | boost::adaptors::reversed)
		if (!expectExpression(arg))
			success = false;
	// Parser already checks that the number of arguments is correct.
	auto const& info = instructionInfo(_instr.instruction);
	yulAssert(info.args == int(_instr.arguments.size()), "");
	m_stackHeight += info.ret - info.args;
	m_info.stackHeightInfo[&_instr] = m_stackHeight;
	warnOnInstructions(_instr.instruction, _instr.location);
	return success;
}

>>>>>>> 306c7eb5
bool AsmAnalyzer::operator()(ExpressionStatement const& _statement)
{
	int initialStackHeight = m_stackHeight;
	bool success = std::visit(*this, _statement.expression);
	if (success && m_stackHeight != initialStackHeight)
	{
		string msg =
			"Top-level expressions are not supposed to return values (this expression returns " +
			to_string(m_stackHeight - initialStackHeight) +
			" value" +
			(m_stackHeight - initialStackHeight == 1 ? "" : "s") +
			"). Use ``pop()`` or assign them.";
		m_errorReporter.error(Error::Type::TypeError, _statement.location, msg);
		success = false;
	}
	m_info.stackHeightInfo[&_statement] = m_stackHeight;
	return success;
}

bool AsmAnalyzer::operator()(Assignment const& _assignment)
{
	yulAssert(_assignment.value, "");
	int const expectedItems = _assignment.variableNames.size();
	yulAssert(expectedItems >= 1, "");
	int const stackHeight = m_stackHeight;
	bool success = std::visit(*this, *_assignment.value);
	if ((m_stackHeight - stackHeight) != expectedItems)
	{
		m_errorReporter.declarationError(
			_assignment.location,
			"Variable count does not match number of values (" +
			to_string(expectedItems) +
			" vs. " +
			to_string(m_stackHeight - stackHeight) +
			")"
		);
		return false;
	}
	for (auto const& variableName: _assignment.variableNames)
		if (!checkAssignment(variableName, 1))
			success = false;
	m_info.stackHeightInfo[&_assignment] = m_stackHeight;
	return success;
}

bool AsmAnalyzer::operator()(VariableDeclaration const& _varDecl)
{
	bool success = true;
	int const numVariables = _varDecl.variables.size();
	if (m_resolver)
		for (auto const& variable: _varDecl.variables)
			// Call the resolver for variable declarations to allow it to raise errors on shadowing.
			m_resolver(
				yul::Identifier{variable.location, variable.name},
				yul::IdentifierContext::VariableDeclaration,
				m_currentScope->insideFunction()
			);
	if (_varDecl.value)
	{
		int const stackHeight = m_stackHeight;
		success = std::visit(*this, *_varDecl.value);
		int numValues = m_stackHeight - stackHeight;
		if (numValues != numVariables)
		{
			m_errorReporter.declarationError(_varDecl.location,
				"Variable count mismatch: " +
				to_string(numVariables) +
				" variables and " +
				to_string(numValues) +
				" values."
			);
			// Adjust stack height to avoid misleading additional errors.
			m_stackHeight += numVariables - numValues;
			return false;
		}
	}
	else
		m_stackHeight += numVariables;

	for (auto const& variable: _varDecl.variables)
	{
		expectValidType(variable.type.str(), variable.location);
		m_activeVariables.insert(&std::get<Scope::Variable>(m_currentScope->identifiers.at(variable.name)));
	}
	m_info.stackHeightInfo[&_varDecl] = m_stackHeight;
	return success;
}

bool AsmAnalyzer::operator()(FunctionDefinition const& _funDef)
{
	yulAssert(!_funDef.name.empty(), "");
	Block const* virtualBlock = m_info.virtualBlocks.at(&_funDef).get();
	yulAssert(virtualBlock, "");
	Scope& varScope = scope(virtualBlock);
	for (auto const& var: _funDef.parameters + _funDef.returnVariables)
	{
		expectValidType(var.type.str(), var.location);
		m_activeVariables.insert(&std::get<Scope::Variable>(varScope.identifiers.at(var.name)));
	}

	int const stackHeight = m_stackHeight;
	m_stackHeight = _funDef.parameters.size() + _funDef.returnVariables.size();

	bool success = (*this)(_funDef.body);

	m_stackHeight = stackHeight;
	m_info.stackHeightInfo[&_funDef] = m_stackHeight;
	return success;
}

bool AsmAnalyzer::operator()(FunctionCall const& _funCall)
{
	yulAssert(!_funCall.functionName.name.empty(), "");
	bool success = true;
	size_t parameters = 0;
	size_t returns = 0;
	bool needsLiteralArguments = false;
	if (BuiltinFunction const* f = m_dialect.builtin(_funCall.functionName.name))
	{
		// TODO: compare types, too
		parameters = f->parameters.size();
		returns = f->returns.size();
		if (f->literalArguments)
			needsLiteralArguments = true;
	}
	else if (!m_currentScope->lookup(_funCall.functionName.name, GenericVisitor{
		[&](Scope::Variable const&)
		{
			m_errorReporter.typeError(
				_funCall.functionName.location,
				"Attempt to call variable instead of function."
			);
			success = false;
		},
		[&](Scope::Label const&)
		{
			m_errorReporter.typeError(
				_funCall.functionName.location,
				"Attempt to call label instead of function."
			);
			success = false;
		},
		[&](Scope::Function const& _fun)
		{
			/// TODO: compare types too
			parameters = _fun.arguments.size();
			returns = _fun.returns.size();
		}
	}))
	{
		if (!warnOnInstructions(_funCall.functionName.name.str(), _funCall.functionName.location))
			m_errorReporter.declarationError(_funCall.functionName.location, "Function not found.");
		success = false;
	}
	if (success)
		if (_funCall.arguments.size() != parameters)
		{
			m_errorReporter.typeError(
				_funCall.functionName.location,
				"Function expects " +
				to_string(parameters) +
				" arguments but got " +
				to_string(_funCall.arguments.size()) + "."
			);
			success = false;
		}

	for (auto const& arg: _funCall.arguments | boost::adaptors::reversed)
	{
		if (!expectExpression(arg))
			success = false;
		else if (needsLiteralArguments)
		{
			if (!holds_alternative<Literal>(arg))
				m_errorReporter.typeError(
					_funCall.functionName.location,
					"Function expects direct literals as arguments."
				);
			else if (!m_dataNames.count(std::get<Literal>(arg).value))
				m_errorReporter.typeError(
					_funCall.functionName.location,
					"Unknown data object \"" + std::get<Literal>(arg).value.str() + "\"."
				);
		}
	}
	// Use argument size instead of parameter count to avoid misleading errors.
	m_stackHeight += int(returns) - int(_funCall.arguments.size());
	m_info.stackHeightInfo[&_funCall] = m_stackHeight;
	return success;
}

bool AsmAnalyzer::operator()(If const& _if)
{
	bool success = true;

	int const initialHeight = m_stackHeight;
	if (!expectExpression(*_if.condition))
		success = false;

	m_stackHeight = initialHeight;

	if (!(*this)(_if.body))
		success = false;

	m_info.stackHeightInfo[&_if] = m_stackHeight;

	return success;
}

bool AsmAnalyzer::operator()(Switch const& _switch)
{
	yulAssert(_switch.expression, "");

	bool success = true;

	int const initialHeight = m_stackHeight;
	if (!expectExpression(*_switch.expression))
		success = false;

	if (m_dialect.flavour == AsmFlavour::Yul)
	{
		YulString caseType;
		bool mismatchingTypes = false;
		for (auto const& _case: _switch.cases)
			if (_case.value)
			{
				if (caseType.empty())
					caseType = _case.value->type;
				else if (caseType != _case.value->type)
				{
					mismatchingTypes = true;
					break;
				}
			}
		if (mismatchingTypes)
			m_errorReporter.typeError(
				_switch.location,
				"Switch cases have non-matching types."
			);
	}

	set<u256> cases;
	for (auto const& _case: _switch.cases)
	{
		if (_case.value)
		{
			int const initialStackHeight = m_stackHeight;
			bool isCaseValueValid = true;
			// We cannot use "expectExpression" here because *_case.value is not a
			// Statement and would be converted to a Statement otherwise.
			if (!(*this)(*_case.value))
			{
				isCaseValueValid = false;
				success = false;
			}
			expectDeposit(1, initialStackHeight, _case.value->location);
			m_stackHeight--;

			// If the case value is not valid, we should not insert it into cases.
			yulAssert(isCaseValueValid || m_errorReporter.hasErrors(), "Invalid case value.");
			/// Note: the parser ensures there is only one default case
			if (isCaseValueValid && !cases.insert(valueOfLiteral(*_case.value)).second)
			{
				m_errorReporter.declarationError(
					_case.location,
					"Duplicate case defined."
				);
				success = false;
			}
		}

		if (!(*this)(_case.body))
			success = false;
	}

	m_stackHeight = initialHeight;
	m_info.stackHeightInfo[&_switch] = m_stackHeight;

	return success;
}

bool AsmAnalyzer::operator()(ForLoop const& _for)
{
	yulAssert(_for.condition, "");

	Scope* outerScope = m_currentScope;

	int const initialHeight = m_stackHeight;

	bool success = true;
	if (!(*this)(_for.pre))
		success = false;
	// The block was closed already, but we re-open it again and stuff the
	// condition, the body and the post part inside.
	m_stackHeight += scope(&_for.pre).numberOfVariables();
	m_currentScope = &scope(&_for.pre);

	if (!expectExpression(*_for.condition))
		success = false;

	m_stackHeight--;

	// backup outer for-loop & create new state
	auto outerForLoop = m_currentForLoop;
	m_currentForLoop = &_for;

	if (!(*this)(_for.body))
		success = false;

	if (!(*this)(_for.post))
		success = false;

	m_stackHeight = initialHeight;
	m_info.stackHeightInfo[&_for] = m_stackHeight;
	m_currentScope = outerScope;
	m_currentForLoop = outerForLoop;

	return success;
}

bool AsmAnalyzer::operator()(Break const& _break)
{
	m_info.stackHeightInfo[&_break] = m_stackHeight;
	return true;
}

bool AsmAnalyzer::operator()(Continue const& _continue)
{
	m_info.stackHeightInfo[&_continue] = m_stackHeight;
	return true;
}

bool AsmAnalyzer::operator()(Leave const& _leaveStatement)
{
	m_info.stackHeightInfo[&_leaveStatement] = m_stackHeight;
	return true;
}

bool AsmAnalyzer::operator()(Block const& _block)
{
	bool success = true;
	auto previousScope = m_currentScope;
	m_currentScope = &scope(&_block);

	int const initialStackHeight = m_stackHeight;

	for (auto const& s: _block.statements)
		if (!std::visit(*this, s))
			success = false;

	m_stackHeight -= scope(&_block).numberOfVariables();

	int const stackDiff = m_stackHeight - initialStackHeight;
	if (success && stackDiff != 0)
	{
		m_errorReporter.declarationError(
			_block.location,
			"Unbalanced stack at the end of a block: " +
			(
				stackDiff > 0 ?
				to_string(stackDiff) + string(" surplus item(s).") :
				to_string(-stackDiff) + string(" missing item(s).")
			)
		);
		success = false;
	}

	m_info.stackHeightInfo[&_block] = m_stackHeight;
	m_currentScope = previousScope;
	return success;
}

bool AsmAnalyzer::expectExpression(Expression const& _expr)
{
	bool success = true;
	int const initialHeight = m_stackHeight;
	if (!std::visit(*this, _expr))
		success = false;
	if (success && !expectDeposit(1, initialHeight, locationOf(_expr)))
		success = false;
	return success;
}

bool AsmAnalyzer::expectDeposit(int _deposit, int _oldHeight, SourceLocation const& _location)
{
	if (m_stackHeight - _oldHeight != _deposit)
	{
		m_errorReporter.typeError(
			_location,
			"Expected expression to return one item to the stack, but did return " +
			to_string(m_stackHeight - _oldHeight) +
			" items."
		);
		return false;
	}
	return true;
}

bool AsmAnalyzer::checkAssignment(Identifier const& _variable, size_t _valueSize)
{
	yulAssert(!_variable.name.empty(), "");
	bool success = true;
	size_t numErrorsBefore = m_errorReporter.errors().size();
	size_t variableSize(-1);
	if (Scope::Identifier const* var = m_currentScope->lookup(_variable.name))
	{
		// Check that it is a variable
		if (!holds_alternative<Scope::Variable>(*var))
		{
			m_errorReporter.typeError(_variable.location, "Assignment requires variable.");
			success = false;
		}
		else if (!m_activeVariables.count(&std::get<Scope::Variable>(*var)))
		{
			m_errorReporter.declarationError(
				_variable.location,
				"Variable " + _variable.name.str() + " used before it was declared."
			);
			success = false;
		}
		variableSize = 1;
	}
	else if (m_resolver)
	{
		bool insideFunction = m_currentScope->insideFunction();
		variableSize = m_resolver(_variable, yul::IdentifierContext::LValue, insideFunction);
	}
	if (variableSize == size_t(-1))
	{
		// Only add message if the callback did not.
		if (numErrorsBefore == m_errorReporter.errors().size())
			m_errorReporter.declarationError(_variable.location, "Variable not found or variable not lvalue.");
		success = false;
	}
	if (_valueSize == size_t(-1))
		_valueSize = variableSize == size_t(-1) ? 1 : variableSize;

	m_stackHeight -= _valueSize;

	if (_valueSize != variableSize && variableSize != size_t(-1))
	{
		m_errorReporter.typeError(
			_variable.location,
			"Variable size (" +
			to_string(variableSize) +
			") and value size (" +
			to_string(_valueSize) +
			") do not match."
		);
		success = false;
	}
	return success;
}

Scope& AsmAnalyzer::scope(Block const* _block)
{
	yulAssert(m_info.scopes.count(_block) == 1, "Scope requested but not present.");
	auto scopePtr = m_info.scopes.at(_block);
	yulAssert(scopePtr, "Scope requested but not present.");
	return *scopePtr;
}
void AsmAnalyzer::expectValidType(string const& type, SourceLocation const& _location)
{
	if (m_dialect.flavour != AsmFlavour::Yul)
		return;

	if (!builtinTypes.count(type))
		m_errorReporter.typeError(
			_location,
			"\"" + type + "\" is not a valid type (user defined types are not yet supported)."
		);
}

bool AsmAnalyzer::warnOnInstructions(std::string const& _instructionIdentifier, langutil::SourceLocation const& _location)
{
	auto const builtin = EVMDialect::strictAssemblyForEVM(EVMVersion{}).builtin(YulString(_instructionIdentifier));
	if (builtin)
		return warnOnInstructions(builtin->instruction.value(), _location);
	else
		return false;
}

bool AsmAnalyzer::warnOnInstructions(dev::eth::Instruction _instr, SourceLocation const& _location)
{
	// We assume that returndatacopy, returndatasize and staticcall are either all available
	// or all not available.
	yulAssert(m_evmVersion.supportsReturndata() == m_evmVersion.hasStaticCall(), "");
	// Similarly we assume bitwise shifting and create2 go together.
	yulAssert(m_evmVersion.hasBitwiseShifting() == m_evmVersion.hasCreate2(), "");
	yulAssert(m_dialect.flavour != AsmFlavour::Yul, "");

	auto errorForVM = [=](string const& vmKindMessage) {
		m_errorReporter.typeError(
			_location,
			"The \"" +
			boost::to_lower_copy(instructionInfo(_instr).name)
			+ "\" instruction is " +
			vmKindMessage +
			" VMs " +
			" (you are currently compiling for \"" +
			m_evmVersion.name() +
			"\")."
		);
	};

	if ((
		_instr == dev::eth::Instruction::RETURNDATACOPY ||
		_instr == dev::eth::Instruction::RETURNDATASIZE
	) && !m_evmVersion.supportsReturndata())
	{
		errorForVM("only available for Byzantium-compatible");
	}
	else if (_instr == dev::eth::Instruction::STATICCALL && !m_evmVersion.hasStaticCall())
	{
		errorForVM("only available for Byzantium-compatible");
	}
	else if ((
		_instr == dev::eth::Instruction::SHL ||
		_instr == dev::eth::Instruction::SHR ||
		_instr == dev::eth::Instruction::SAR
	) && !m_evmVersion.hasBitwiseShifting())
	{
		errorForVM("only available for Constantinople-compatible");
	}
	else if (_instr == dev::eth::Instruction::CREATE2 && !m_evmVersion.hasCreate2())
	{
		errorForVM("only available for Constantinople-compatible");
	}
	else if (_instr == dev::eth::Instruction::EXTCODEHASH && !m_evmVersion.hasExtCodeHash())
	{
		errorForVM("only available for Constantinople-compatible");
	}
	else if (_instr == dev::eth::Instruction::CHAINID && !m_evmVersion.hasChainID())
	{
		errorForVM("only available for Istanbul-compatible");
	}
	else if (_instr == dev::eth::Instruction::SELFBALANCE && !m_evmVersion.hasSelfBalance())
	{
		errorForVM("only available for Istanbul-compatible");
	}
	else if (
		_instr == dev::eth::Instruction::JUMP ||
		_instr == dev::eth::Instruction::JUMPI ||
		_instr == dev::eth::Instruction::JUMPDEST
	)
	{
		m_errorReporter.error(
			Error::Type::SyntaxError,
			_location,
			"Jump instructions and labels are low-level EVM features that can lead to "
			"incorrect stack access. Because of that they are disallowed in strict assembly. "
			"Use functions, \"switch\", \"if\" or \"for\" statements instead."
		);
	}
	else
		return false;

<<<<<<< HEAD
	return true;
=======
void AsmAnalyzer::checkLooseFeature(SourceLocation const& _location, string const& _description)
{
	if (m_dialect.flavour != AsmFlavour::Loose)
		yulAssert(false, _description);
	else if (m_errorTypeForLoose)
		m_errorReporter.error(*m_errorTypeForLoose, _location, _description);
>>>>>>> 306c7eb5
}<|MERGE_RESOLUTION|>--- conflicted
+++ resolved
@@ -86,24 +86,9 @@
 	return analysisInfo;
 }
 
-<<<<<<< HEAD
-=======
-bool AsmAnalyzer::operator()(Label const& _label)
-{
-	yulAssert(!_label.name.empty(), "");
-	checkLooseFeature(
-		_label.location,
-		"The use of labels is disallowed. Please use \"if\", \"switch\", \"for\" or function calls instead."
-	);
-	m_info.stackHeightInfo[&_label] = m_stackHeight;
-	warnOnInstructions(dev::eth::Instruction::JUMPDEST, _label.location);
-	return true;
-}
-
->>>>>>> 306c7eb5
 bool AsmAnalyzer::operator()(yul::Instruction const& _instruction)
 {
-	solAssert(false, "The use of non-functional instructions is disallowed. Please use functional notation instead.");
+	yulAssert(false, "The use of non-functional instructions is disallowed. Please use functional notation instead.");
 	auto const& info = instructionInfo(_instruction.instruction);
 	m_stackHeight += info.ret - info.args;
 	m_info.stackHeightInfo[&_instruction] = m_stackHeight;
@@ -194,25 +179,6 @@
 	return success;
 }
 
-<<<<<<< HEAD
-=======
-bool AsmAnalyzer::operator()(FunctionalInstruction const& _instr)
-{
-	yulAssert(m_dialect.flavour != AsmFlavour::Yul, "");
-	bool success = true;
-	for (auto const& arg: _instr.arguments | boost::adaptors::reversed)
-		if (!expectExpression(arg))
-			success = false;
-	// Parser already checks that the number of arguments is correct.
-	auto const& info = instructionInfo(_instr.instruction);
-	yulAssert(info.args == int(_instr.arguments.size()), "");
-	m_stackHeight += info.ret - info.args;
-	m_info.stackHeightInfo[&_instr] = m_stackHeight;
-	warnOnInstructions(_instr.instruction, _instr.location);
-	return success;
-}
-
->>>>>>> 306c7eb5
 bool AsmAnalyzer::operator()(ExpressionStatement const& _statement)
 {
 	int initialStackHeight = m_stackHeight;
@@ -770,14 +736,5 @@
 	else
 		return false;
 
-<<<<<<< HEAD
 	return true;
-=======
-void AsmAnalyzer::checkLooseFeature(SourceLocation const& _location, string const& _description)
-{
-	if (m_dialect.flavour != AsmFlavour::Loose)
-		yulAssert(false, _description);
-	else if (m_errorTypeForLoose)
-		m_errorReporter.error(*m_errorTypeForLoose, _location, _description);
->>>>>>> 306c7eb5
 }